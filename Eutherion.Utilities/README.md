# Eutherion.Utilities

Contains miscellaneous .NET utilities:

  * _TextFormatter_, allowing formatting methods to be defined for keys and a variable number of parameters.
<<<<<<< HEAD
  * _SafeLazy\<TValue\>_, _SafeLazyObject\<TObject\>_, and _SafeLazyObjectCollection\<TObject\>_, which lazily initialize values based on two different asynchronous initialization patterns.
  * _EnumValues\<TEnum\>_, which stores a list of declared enumeration values in memory and behaves like a regular list.
  * _IFunc\<out TResult\>_, to be able to model a _Func\<TResult\>_ as an interface.
  * _ImplementationSet\<TInterface\>_, to manage a set of objects keyed by their type, that all share a common base class or interface.
=======
  * _SafeLazy<TValue>_, _SafeLazyObject<TObject>_, and _SafeLazyObjectCollection<TObject>_, which lazily initialize values based on two different asynchronous initialization patterns.
  * _EnumValues<TEnum>_, which stores a list of declared enumeration values in memory and behaves like a regular list.
  * _IFunc<out TResult>_, to be able to model a _Func<TResult>_ as an interface.
  * _ObservableValue\<TValue\>_, which adds events to a value to observe updates to it.
  * _ImplementationSet<TInterface>_, to manage a set of objects keyed by their type, that all share a common base class or interface.
>>>>>>> 5d2a3223
<|MERGE_RESOLUTION|>--- conflicted
+++ resolved
@@ -3,15 +3,8 @@
 Contains miscellaneous .NET utilities:
 
   * _TextFormatter_, allowing formatting methods to be defined for keys and a variable number of parameters.
-<<<<<<< HEAD
   * _SafeLazy\<TValue\>_, _SafeLazyObject\<TObject\>_, and _SafeLazyObjectCollection\<TObject\>_, which lazily initialize values based on two different asynchronous initialization patterns.
   * _EnumValues\<TEnum\>_, which stores a list of declared enumeration values in memory and behaves like a regular list.
   * _IFunc\<out TResult\>_, to be able to model a _Func\<TResult\>_ as an interface.
-  * _ImplementationSet\<TInterface\>_, to manage a set of objects keyed by their type, that all share a common base class or interface.
-=======
-  * _SafeLazy<TValue>_, _SafeLazyObject<TObject>_, and _SafeLazyObjectCollection<TObject>_, which lazily initialize values based on two different asynchronous initialization patterns.
-  * _EnumValues<TEnum>_, which stores a list of declared enumeration values in memory and behaves like a regular list.
-  * _IFunc<out TResult>_, to be able to model a _Func<TResult>_ as an interface.
   * _ObservableValue\<TValue\>_, which adds events to a value to observe updates to it.
-  * _ImplementationSet<TInterface>_, to manage a set of objects keyed by their type, that all share a common base class or interface.
->>>>>>> 5d2a3223
+  * _ImplementationSet\<TInterface\>_, to manage a set of objects keyed by their type, that all share a common base class or interface.